#!/usr/bin/env python
'''
PEXPECT LICENSE

    This license is approved by the OSI and FSF as GPL-compatible.
        http://opensource.org/licenses/isc-license.txt

    Copyright (c) 2012, Noah Spurrier <noah@noah.org>
    PERMISSION TO USE, COPY, MODIFY, AND/OR DISTRIBUTE THIS SOFTWARE FOR ANY
    PURPOSE WITH OR WITHOUT FEE IS HEREBY GRANTED, PROVIDED THAT THE ABOVE
    COPYRIGHT NOTICE AND THIS PERMISSION NOTICE APPEAR IN ALL COPIES.
    THE SOFTWARE IS PROVIDED "AS IS" AND THE AUTHOR DISCLAIMS ALL WARRANTIES
    WITH REGARD TO THIS SOFTWARE INCLUDING ALL IMPLIED WARRANTIES OF
    MERCHANTABILITY AND FITNESS. IN NO EVENT SHALL THE AUTHOR BE LIABLE FOR
    ANY SPECIAL, DIRECT, INDIRECT, OR CONSEQUENTIAL DAMAGES OR ANY DAMAGES
    WHATSOEVER RESULTING FROM LOSS OF USE, DATA OR PROFITS, WHETHER IN AN
    ACTION OF CONTRACT, NEGLIGENCE OR OTHER TORTIOUS ACTION, ARISING OUT OF
    OR IN CONNECTION WITH THE USE OR PERFORMANCE OF THIS SOFTWARE.

'''
import pexpect
import unittest
from . import PexpectTestCase
import sys
import re
import signal
import time
import os

# the program cat(1) may display ^D\x08\x08 when \x04 (EOF, Ctrl-D) is sent
_CAT_EOF = b'^D\x08\x08'

class TestCaseMisc(PexpectTestCase.PexpectTestCase):

    def test_isatty (self):
        child = pexpect.spawn('cat')
        if not child.isatty() and sys.platform.lower().startswith('sunos'):
            if hasattr(unittest, 'SkipTest'):
                raise unittest.SkipTest("Not supported on this platform.")
            return 'skip'
        assert child.isatty()

    def test_read (self):
        child = pexpect.spawn('cat')
        child.sendline ("abc")
        child.sendeof()
        self.assertEqual(child.read(0), b'')
        self.assertEqual(child.read(1), b'a')
        self.assertEqual(child.read(1), b'b')
        self.assertEqual(child.read(1), b'c')
        self.assertEqual(child.read(2), b'\r\n')
        remaining = child.read().replace(_CAT_EOF, b'')
        self.assertEqual(remaining, b'abc\r\n')

    def test_readline_bin_echo(self):
        # given,
        child = pexpect.spawn('echo', ['input', ])

        # exercise,
        assert child.readline() == b'input' + child.crlf

    def test_readline (self):
        '''See the note in test_readlines() for an explaination as to why
        I allow line3 and line4 to return multiple patterns.
        Basically, this is done to handle a valid condition on slow systems.
        '''
        child = pexpect.spawn('cat')
        child.sendline ("abc")
        time.sleep(0.5)
        child.sendline ("123")
        time.sleep(0.5)
        child.sendeof()
        line1 = child.readline(0)
        line2 = child.readline()
        line3 = child.readline(2)
        line4 = child.readline(1)
        line5 = child.readline()
        time.sleep(1) # time for child to "complete" ;/
        assert not child.isalive(), child.isalive()
        assert child.exitstatus == 0, child.exitstatus
        self.assertEqual(line1, b'')
        self.assertEqual(line2, b'abc\r\n')
        assert (line3 == b'abc\r\n' or line3 == b'123\r\n'), line3
        assert (line4 == b'123\r\n' or line4 == b'abc\r\n'), line4
        self.assertEqual(line5, b'123\r\n')

    def test_iter (self):
        '''See the note in test_readlines() for an explaination as to why
        I allow line3 and line4 to return multiple patterns.
        Basically, this is done to handle a valid condition on slow systems.
        '''
        child = pexpect.spawn('cat')
        child.sendline ("abc")
        time.sleep(0.5)
        child.sendline ("123")
        time.sleep(0.5)
        child.sendeof()
        # Don't use ''.join() because we want to test the ITERATOR.
        page = b''
        for line in child:
            page += line
        page = page.replace(_CAT_EOF, b'')
        # This is just a really bad test all together, we should write our
        # own 'cat' utility that only writes to stdout after EOF is recv,
        # this must take into consideration all possible platform impl.'s
        # of `cat', and their related terminal and line-buffer handling
        assert (page == b'abc\r\nabc\r\n123\r\n123\r\n' or
                page == b'abc\r\n123\r\nabc\r\n123\r\n' or
                page == b'abc\r\n123abc\r\n\r\n123\r\n') , \
               "iterator did not work. page=%r" % (page,)

    def test_readlines(self):
        '''Note that on some slow or heavily loaded systems that the lines
        coming back from 'cat' may come even after the EOF.
        We except to see two copies of the lines we send 'cat'.
        The first line is the TTY echo, the second line is from 'cat'.
        Usually 'cat' will respond with 'abc' before we have a chance to
        send the second line, '123'. If this does not happen then the
        lines may appear out of order. This is technically not an error.
        That's just the nature of asynchronous communication.
        This is why the assert will allow either of the two possible
        patterns to be returned by lineslined(). The (lame) alternative is
        to put a long sleep between the two sendline() calls, but then
        I have to make assumptions about how fast 'cat' can reply.
        '''
        child = pexpect.spawn('cat')
        child.sendline ("abc")
        time.sleep(0.5)
        child.sendline ("123")
        time.sleep(0.5)
        child.sendeof()
        page = b''.join(child.readlines()).replace(_CAT_EOF, b'')
        assert (page == b'abc\r\nabc\r\n123\r\n123\r\n' or
                page == b'abc\r\n123\r\nabc\r\n123\r\n'), (
               "readlines() did not work. page=%r" % (page,))

        time.sleep(1) # time for child to "complete" ;/
        assert not child.isalive(), child.isalive()
        assert child.exitstatus == 0, child.exitstatus

    def test_write (self):
        child = pexpect.spawn('cat')
        child.write('a')
        child.write('\r')
        self.assertEqual(child.readline(), b'a\r\n')

    def test_writelines (self):
        child = pexpect.spawn('cat')
        child.writelines(['abc','123','xyz','\r'])
        child.sendeof()
        line = child.readline()
        assert line == b'abc123xyz\r\n', (
            "writelines() did not work. line=%r" % (line,))

    def test_eof(self):
        child = pexpect.spawn('cat')
        child.sendeof()
        try:
            child.expect ('the unexpected')
        except:
            pass
        assert child.eof(), "child.eof() did not return True"

    def test_terminate(self):
        child = pexpect.spawn('cat')
        child.terminate(force=1)
        assert child.terminated, "child.terminated is not True"

    def test_sighup(self):
        # If a parent process sets an Ignore handler for SIGHUP (as on Fedora's
        # build machines), this test breaks. We temporarily restore the default
        # handler, so the child process will quit. However, we can't simply
        # replace any installed handler, because getsignal returns None for
        # handlers not set in Python code, so we wouldn't be able to restore
        # them.
        if signal.getsignal(signal.SIGHUP) == signal.SIG_IGN:
            signal.signal(signal.SIGHUP, signal.SIG_DFL)
            restore_sig_ign = True
        else:
            restore_sig_ign = False

        try:
            child = pexpect.spawn(sys.executable + ' getch.py', ignore_sighup=True)
            child.expect('READY')
            child.kill(signal.SIGHUP)
            for _ in range(10):
                if not child.isalive():
                    raise AssertionError('Child should not have exited.')
                time.sleep(0.1)

            child = pexpect.spawn(sys.executable + ' getch.py', ignore_sighup=False)
            child.expect('READY')
            child.kill(signal.SIGHUP)
            for _ in range(10):
                if not child.isalive():
                    break
                time.sleep(0.1)
            else:
                raise AssertionError('Child should have exited.')

        finally:
            if restore_sig_ign:
                signal.signal(signal.SIGHUP, signal.SIG_IGN)

    def test_bad_child_pid(self):
        child = pexpect.spawn('cat')
        child.terminate(force=1)
        child.terminated = 0 # Force invalid state to test code
        try:
            child.isalive()
        except pexpect.ExceptionPexpect:
            pass
        else:
            self.fail ("child.isalive() should have raised a pexpect.ExceptionPexpect")
        child.terminated = 1 # Force back to valid state so __del__ won't complain

    def test_bad_arguments (self):
        '''This tests that we get a graceful error when passing bad arguments.'''
        with self.assertRaises(pexpect.ExceptionPexpect):
            pexpect.spawn(1)

        with self.assertRaises(TypeError):
<<<<<<< HEAD
            # should use pexpect.spawn('ls', ['-ls'])
=======
            # should use pexpect.spawn('ls', ['-la'])
>>>>>>> 732984f4
            pexpect.spawn('ls', '-la')

        with self.assertRaises(ValueError):
            p = pexpect.spawn('cat', timeout=5)
            p.close()
            p.read_nonblocking(size=1, timeout=3)

    def test_isalive(self):
        child = pexpect.spawn('cat')
        assert child.isalive(), child.isalive()
        child.sendeof()
        child.expect(pexpect.EOF)
        assert not child.isalive(), child.isalive()

    def test_bad_type_in_expect(self):
        child = pexpect.spawn('cat')
        try:
            child.expect({}) # We don't support dicts yet. Should give TypeError
        except TypeError:
            pass
        else:
            self.fail ("child.expect({}) should have raised a TypeError")

    def test_env(self):
        default = pexpect.run('env')
        userenv = pexpect.run('env', env={'foo':'pexpect'})
        assert default!=userenv, "'default' and 'userenv' should be different"
        assert b'foo' in userenv and b'pexpect' in userenv, "'foo' and 'pexpect' should be in 'userenv'"

    def test_cwd (self): # This assumes 'pwd' and '/tmp' exist on this platform.
        default = pexpect.run('pwd')
        tmpdir =  pexpect.run('pwd', cwd='/tmp')
        assert default!=tmpdir, "'default' and 'tmpdir' should be different"
        assert (b'tmp' in tmpdir), "'tmp' should be returned by 'pwd' command"

    def test_searcher_re (self):
        # This should be done programatically, if we copied and pasted output,
        # there wouldnt be a whole lot to test, really, other than our ability
        # to copy and paste correctly :-)
        ss = pexpect.searcher_re ([
            re.compile('this'), re.compile('that'),
            re.compile('and'), re.compile('the'),
            re.compile('other') ])
        out = ('searcher_re:\n    0: re.compile("this")\n    '
               '1: re.compile("that")\n    2: re.compile("and")\n    '
               '3: re.compile("the")\n    4: re.compile("other")')
        assert ss.__str__() == out, (ss.__str__(), out)
        ss = pexpect.searcher_re ([
            pexpect.TIMEOUT, re.compile('this'),
            re.compile('that'), re.compile('and'),
            pexpect.EOF,re.compile('other')
            ])
        out = ('searcher_re:\n    0: TIMEOUT\n    1: re.compile("this")\n    '
               '2: re.compile("that")\n    3: re.compile("and")\n    '
               '4: EOF\n    5: re.compile("other")')
        assert ss.__str__() == out, (ss.__str__(), out)

    def test_searcher_string (self):
        ss = pexpect.searcher_string ([
            'this', 'that', 'and', 'the', 'other' ])
        out = ('searcher_string:\n    0: "this"\n    1: "that"\n    '
               '2: "and"\n    3: "the"\n    4: "other"')
        assert ss.__str__() == out, (ss.__str__(), out)
        ss = pexpect.searcher_string ([
            'this', pexpect.EOF, 'that', 'and',
            'the', 'other', pexpect.TIMEOUT ])
        out = ('searcher_string:\n    0: "this"\n    1: EOF\n    '
               '2: "that"\n    3: "and"\n    4: "the"\n    '
               '5: "other"\n    6: TIMEOUT')
        assert ss.__str__() == out, (ss.__str__(), out)

    def test_nonnative_pty_fork(self):
        class spawn_ourptyfork(pexpect.spawn):
            def _spawn(self, command, args=[]):
                self.use_native_pty_fork = False
                pexpect.spawn._spawn(self, command, args)

        p = spawn_ourptyfork('cat')
        p.sendline('abc')
        p.expect('abc')
        p.sendeof()

    def test_exception_tb(self):
        p = pexpect.spawn('sleep 1')
        try:
            p.expect('BLAH')
        except pexpect.ExceptionPexpect as e:
            # get_trace should filter out frames in pexpect's own code
            tb = e.get_trace()
            assert 'raise ' not in tb, tb
        else:
            assert False, "Should have raised an exception."

if __name__ == '__main__':
    unittest.main()

suite = unittest.makeSuite(TestCaseMisc,'test')
<|MERGE_RESOLUTION|>--- conflicted
+++ resolved
@@ -220,11 +220,7 @@
             pexpect.spawn(1)
 
         with self.assertRaises(TypeError):
-<<<<<<< HEAD
-            # should use pexpect.spawn('ls', ['-ls'])
-=======
             # should use pexpect.spawn('ls', ['-la'])
->>>>>>> 732984f4
             pexpect.spawn('ls', '-la')
 
         with self.assertRaises(ValueError):
