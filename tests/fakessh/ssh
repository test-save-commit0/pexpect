--- conflicted
+++ resolved
@@ -65,17 +65,13 @@
 while True:
     cmd = input(prompt)
     if cmd.startswith('PS1='):
-<<<<<<< HEAD
         if shell == 'bash':
-            prompt = eval(cmd[4:]).replace('\$', '$')
+            prompt = eval(cmd[4:]).replace(r'\$', '$')
         elif shell == 'zsh':
             prompt = eval(cmd[4:]).replace('%(!.#.$)', '$')
     elif cmd.startswith('set prompt='):
         if shell.endswith('csh'):
-            prompt = eval(cmd[11:]).replace('\$', '$')
-=======
-        prompt = eval(cmd[4:]).replace(r'\$', '$')
->>>>>>> afb85a73
+            prompt = eval(cmd[11:]).replace(r'\$', '$')
     elif cmd == 'ping':
         print('pong')
     elif cmd.startswith('ls'):
