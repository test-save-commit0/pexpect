'''This class extends pexpect.spawn to specialize setting up SSH connections.
This adds methods for login, logout, and expecting the shell prompt.

PEXPECT LICENSE

    This license is approved by the OSI and FSF as GPL-compatible.
        http://opensource.org/licenses/isc-license.txt

    Copyright (c) 2012, Noah Spurrier <noah@noah.org>
    PERMISSION TO USE, COPY, MODIFY, AND/OR DISTRIBUTE THIS SOFTWARE FOR ANY
    PURPOSE WITH OR WITHOUT FEE IS HEREBY GRANTED, PROVIDED THAT THE ABOVE
    COPYRIGHT NOTICE AND THIS PERMISSION NOTICE APPEAR IN ALL COPIES.
    THE SOFTWARE IS PROVIDED "AS IS" AND THE AUTHOR DISCLAIMS ALL WARRANTIES
    WITH REGARD TO THIS SOFTWARE INCLUDING ALL IMPLIED WARRANTIES OF
    MERCHANTABILITY AND FITNESS. IN NO EVENT SHALL THE AUTHOR BE LIABLE FOR
    ANY SPECIAL, DIRECT, INDIRECT, OR CONSEQUENTIAL DAMAGES OR ANY DAMAGES
    WHATSOEVER RESULTING FROM LOSS OF USE, DATA OR PROFITS, WHETHER IN AN
    ACTION OF CONTRACT, NEGLIGENCE OR OTHER TORTIOUS ACTION, ARISING OUT OF
    OR IN CONNECTION WITH THE USE OR PERFORMANCE OF THIS SOFTWARE.

'''

from pexpect import ExceptionPexpect, TIMEOUT, EOF, spawn
import time
import os
import re

__all__ = ['ExceptionPxssh', 'pxssh']

# Exception classes used by this module.
class ExceptionPxssh(ExceptionPexpect):
    '''Raised for pxssh exceptions.
    '''

_find_unsafe = re.compile(r'[^\w@%+=:,./-]').search

def quote(s):
    """Return a shell-escaped version of the string *s*."""
    if not s:
        return "''"
    if _find_unsafe(s) is None:
        return s

    # use single quotes, and put single quotes into double quotes
    # the string $'b is then quoted as '$'"'"'b'
    return "'" + s.replace("'", "'\"'\"'") + "'"

class pxssh (spawn):
    '''This class extends pexpect.spawn to specialize setting up SSH
    connections. This adds methods for login, logout, and expecting the shell
    prompt. It does various tricky things to handle many situations in the SSH
    login process. For example, if the session is your first login, then pxssh
    automatically accepts the remote certificate; or if you have public key
    authentication setup then pxssh won't wait for the password prompt.

    pxssh uses the shell prompt to synchronize output from the remote host. In
    order to make this more robust it sets the shell prompt to something more
    unique than just $ or #. This should work on most Borne/Bash or Csh style
    shells.

    Example that runs a few commands on a remote server and prints the result::

        from pexpect import pxssh
        import getpass
        try:
            s = pxssh.pxssh()
            hostname = raw_input('hostname: ')
            username = raw_input('username: ')
            password = getpass.getpass('password: ')
            s.login(hostname, username, password)
            s.sendline('uptime')   # run a command
            s.prompt()             # match the prompt
            print(s.before)        # print everything before the prompt.
            s.sendline('ls -l')
            s.prompt()
            print(s.before)
            s.sendline('df')
            s.prompt()
            print(s.before)
            s.logout()
        except pxssh.ExceptionPxssh as e:
            print("pxssh failed on login.")
            print(e)

    Example showing how to specify SSH options::

        from pexpect import pxssh
        s = pxssh.pxssh(options={
                            "StrictHostKeyChecking": "no",
                            "UserKnownHostsFile": "/dev/null"})
        ...

    Note that if you have ssh-agent running while doing development with pxssh
    then this can lead to a lot of confusion. Many X display managers (xdm,
    gdm, kdm, etc.) will automatically start a GUI agent. You may see a GUI
    dialog box popup asking for a password during development. You should turn
    off any key agents during testing. The 'force_password' attribute will turn
    off public key authentication. This will only work if the remote SSH server
    is configured to allow password logins. Example of using 'force_password'
    attribute::

            s = pxssh.pxssh()
            s.force_password = True
            hostname = raw_input('hostname: ')
            username = raw_input('username: ')
            password = getpass.getpass('password: ')
            s.login (hostname, username, password)
    '''

    def __init__ (self, timeout=30, maxread=2000, searchwindowsize=None,
                    logfile=None, cwd=None, env=None, ignore_sighup=True, echo=True,
                    options={}, encoding=None, codec_errors='strict'):

        spawn.__init__(self, None, timeout=timeout, maxread=maxread,
                       searchwindowsize=searchwindowsize, logfile=logfile,
                       cwd=cwd, env=env, ignore_sighup=ignore_sighup, echo=echo,
                       encoding=encoding, codec_errors=codec_errors)

        self.name = '<pxssh>'

        #SUBTLE HACK ALERT! Note that the command that SETS the prompt uses a
        #slightly different string than the regular expression to match it. This
        #is because when you set the prompt the command will echo back, but we
        #don't want to match the echoed command. So if we make the set command
        #slightly different than the regex we eliminate the problem. To make the
        #set command different we add a backslash in front of $. The $ doesn't
        #need to be escaped, but it doesn't hurt and serves to make the set
        #prompt command different than the regex.

        # used to match the command-line prompt
        self.UNIQUE_PROMPT = r"\[PEXPECT\][\$\#] "
        self.PROMPT = self.UNIQUE_PROMPT

        # used to set shell command-line prompt to UNIQUE_PROMPT.
        self.PROMPT_SET_SH = r"PS1='[PEXPECT]\$ '"
        self.PROMPT_SET_CSH = r"set prompt='[PEXPECT]\$ '"
        self.SSH_OPTS = ("-o'RSAAuthentication=no'"
                + " -o 'PubkeyAuthentication=no'")
# Disabling host key checking, makes you vulnerable to MITM attacks.
#                + " -o 'StrictHostKeyChecking=no'"
#                + " -o 'UserKnownHostsFile /dev/null' ")
        # Disabling X11 forwarding gets rid of the annoying SSH_ASKPASS from
        # displaying a GUI password dialog. I have not figured out how to
        # disable only SSH_ASKPASS without also disabling X11 forwarding.
        # Unsetting SSH_ASKPASS on the remote side doesn't disable it! Annoying!
        #self.SSH_OPTS = "-x -o'RSAAuthentication=no' -o 'PubkeyAuthentication=no'"
        self.force_password = False

        # User defined SSH options, eg,
        # ssh.otions = dict(StrictHostKeyChecking="no",UserKnownHostsFile="/dev/null")
        self.options = options

    def levenshtein_distance(self, a, b):
        '''This calculates the Levenshtein distance between a and b.
        '''

        n, m = len(a), len(b)
        if n > m:
            a,b = b,a
            n,m = m,n
        current = range(n+1)
        for i in range(1,m+1):
            previous, current = current, [i]+[0]*n
            for j in range(1,n+1):
                add, delete = previous[j]+1, current[j-1]+1
                change = previous[j-1]
                if a[j-1] != b[i-1]:
                    change = change + 1
                current[j] = min(add, delete, change)
        return current[n]

    def try_read_prompt(self, timeout_multiplier):
        '''This facilitates using communication timeouts to perform
        synchronization as quickly as possible, while supporting high latency
        connections with a tunable worst case performance. Fast connections
        should be read almost immediately. Worst case performance for this
        method is timeout_multiplier * 3 seconds.
        '''

        # maximum time allowed to read the first response
        first_char_timeout = timeout_multiplier * 0.5

        # maximum time allowed between subsequent characters
        inter_char_timeout = timeout_multiplier * 0.1

        # maximum time for reading the entire prompt
        total_timeout = timeout_multiplier * 3.0

        prompt = self.string_type()
        begin = time.time()
        expired = 0.0
        timeout = first_char_timeout

        while expired < total_timeout:
            try:
                prompt += self.read_nonblocking(size=1, timeout=timeout)
                expired = time.time() - begin # updated total time expired
                timeout = inter_char_timeout
            except TIMEOUT:
                break

        return prompt

    def sync_original_prompt (self, sync_multiplier=1.0):
        '''This attempts to find the prompt. Basically, press enter and record
        the response; press enter again and record the response; if the two
        responses are similar then assume we are at the original prompt.
        This can be a slow function. Worst case with the default sync_multiplier
        can take 12 seconds. Low latency connections are more likely to fail
        with a low sync_multiplier. Best case sync time gets worse with a
        high sync multiplier (500 ms with default). '''
        
        # All of these timing pace values are magic.
        # I came up with these based on what seemed reliable for
        # connecting to a heavily loaded machine I have.
        self.sendline()
        time.sleep(0.1)

        try:
            # Clear the buffer before getting the prompt.
            self.try_read_prompt(sync_multiplier)
        except TIMEOUT:
            pass

        self.sendline()
        x = self.try_read_prompt(sync_multiplier)

        self.sendline()
        a = self.try_read_prompt(sync_multiplier)

        self.sendline()
        b = self.try_read_prompt(sync_multiplier)

        ld = self.levenshtein_distance(a,b)
        len_a = len(a)
        if len_a == 0:
            return False
        if float(ld)/len_a < 0.4:
            return True
        return False

    ### TODO: This is getting messy and I'm pretty sure this isn't perfect.
    ### TODO: I need to draw a flow chart for this.
    def login (self, server, username, password='', terminal_type='ansi',
                original_prompt=r"[#$]", login_timeout=10, port=None,
                auto_prompt_reset=True, ssh_key=None, quiet=True,
                sync_multiplier=1, check_local_ip=True,
<<<<<<< HEAD
                spawn_local_ssh=True, ssh_tunnels={},
                sync_original_prompt=True):
=======
                sync_original_prompt=True,
                password_regex=r'(?i)(?:password:)|(?:passphrase for key)',
                spawn_local_ssh=True):
>>>>>>> 7dc29c9f
        '''This logs the user into the given server.

        It uses
        'original_prompt' to try to find the prompt right after login. When it
        finds the prompt it immediately tries to reset the prompt to something
        more easily matched. The default 'original_prompt' is very optimistic
        and is easily fooled. It's more reliable to try to match the original
        prompt as exactly as possible to prevent false matches by server
        strings such as the "Message Of The Day". On many systems you can
        disable the MOTD on the remote server by creating a zero-length file
        called :file:`~/.hushlogin` on the remote server. If a prompt cannot be found
        then this will not necessarily cause the login to fail. In the case of
        a timeout when looking for the prompt we assume that the original
        prompt was so weird that we could not match it, so we use a few tricks
        to guess when we have reached the prompt. Then we hope for the best and
        blindly try to reset the prompt to something more unique. If that fails
        then login() raises an :class:`ExceptionPxssh` exception.

        In some situations it is not possible or desirable to reset the
        original prompt. In this case, pass ``auto_prompt_reset=False`` to
        inhibit setting the prompt to the UNIQUE_PROMPT. Remember that pxssh
        uses a unique prompt in the :meth:`prompt` method. If the original prompt is
        not reset then this will disable the :meth:`prompt` method unless you
        manually set the :attr:`PROMPT` attribute.
        
        Set ``password_regex`` if there is a MOTD message with `password` in it.
        Changing this is like playing in traffic, don't (p)expect it to match straight
        away.
        
        If you require to connect to another SSH server from the your original SSH
        connection set ``spawn_local_ssh`` to `False` and this will use your current
        session to do so. Setting this option to `False` and not having an active session
        will trigger an error.
        
        Set ``ssh_key`` to `True` to force passing the current SSH authentication socket to the
        to the desired ``hostname``.
        '''
        
        session_regex_array = ["(?i)are you sure you want to continue connecting", original_prompt, password_regex, "(?i)permission denied", "(?i)terminal type", TIMEOUT]
        session_init_regex_array = []
        session_init_regex_array.extend(session_regex_array)
        session_init_regex_array.extend(["(?i)connection closed by remote host", EOF])

        ssh_options = ''.join([" -o '%s=%s'" % (o, v) for (o, v) in self.options.items()])
        if quiet:
            ssh_options = ssh_options + ' -q'
        if not check_local_ip:
            ssh_options = ssh_options + " -o'NoHostAuthenticationForLocalhost=yes'"
        if self.force_password:
            ssh_options = ssh_options + ' ' + self.SSH_OPTS
        if port is not None:
            ssh_options = ssh_options + ' -p %s'%(str(port))
        if ssh_key is not None:
            # Allow forwarding our SSH key to the current session
            if ssh_key==True:
                ssh_options = ssh_options + ' -A'
            else:
                try:
                    if spawn_local_ssh:
                        os.path.isfile(ssh_key)
                except:
                    raise ExceptionPxssh('private ssh key does not exist')
                ssh_options = ssh_options + ' -i %s' % (ssh_key)
        
        # SSH tunnels, make sure you know what you're putting into the lists
        # under each heading. Do not expect these to open 100% of the time,
        # The port you're requesting might be bound.
        #
        # The structure should be like this:
        # { 'local': ['2424:localhost:22'],  # Local SSH tunnels
        # 'remote': ['2525:localhost:22'],   # Remote SSH tunnels
        # 'dynamic': [8888] } # Dynamic/SOCKS tunnels
        if ssh_tunnels!={} and isinstance({},type(ssh_tunnels)):
            tunnel_types = {
                'local':'L',
                'remote':'R',
                'dynamic':'D'
            }
            for tunnel_type in tunnel_types:
                cmd_type = tunnel_types[tunnel_type]
                if tunnel_type in ssh_tunnels:
                    tunnels = ssh_tunnels[tunnel_type]
                    for tunnel in tunnels:
                        if spawn_local_ssh==False:
                            tunnel = quote(tunnel)
                        ssh_options = ssh_options + ' -' + cmd_type + ' ' + tunnel
        cmd = "ssh %s -l %s %s" % (ssh_options, username, server)

        # Are we asking for a local ssh command or to spawn one in another session?
        if spawn_local_ssh:
            spawn._spawn(self, cmd)
        else:
            self.sendline(cmd)

        # This does not distinguish between a remote server 'password' prompt
        # and a local ssh 'passphrase' prompt (for unlocking a private key).
        i = self.expect(session_init_regex_array, timeout=login_timeout)

        # First phase
        if i==0:
            # New certificate -- always accept it.
            # This is what you get if SSH does not have the remote host's
            # public key stored in the 'known_hosts' cache.
            self.sendline("yes")
            i = self.expect(session_regex_array)
        if i==2: # password or passphrase
            self.sendline(password)
            i = self.expect(session_regex_array)
        if i==4:
            self.sendline(terminal_type)
            i = self.expect(session_regex_array)
        if i==7:
            self.close()
            raise ExceptionPxssh('Could not establish connection to host')

        # Second phase
        if i==0:
            # This is weird. This should not happen twice in a row.
            self.close()
            raise ExceptionPxssh('Weird error. Got "are you sure" prompt twice.')
        elif i==1: # can occur if you have a public key pair set to authenticate.
            ### TODO: May NOT be OK if expect() got tricked and matched a false prompt.
            pass
        elif i==2: # password prompt again
            # For incorrect passwords, some ssh servers will
            # ask for the password again, others return 'denied' right away.
            # If we get the password prompt again then this means
            # we didn't get the password right the first time.
            self.close()
            raise ExceptionPxssh('password refused')
        elif i==3: # permission denied -- password was bad.
            self.close()
            raise ExceptionPxssh('permission denied')
        elif i==4: # terminal type again? WTF?
            self.close()
            raise ExceptionPxssh('Weird error. Got "terminal type" prompt twice.')
        elif i==5: # Timeout
            #This is tricky... I presume that we are at the command-line prompt.
            #It may be that the shell prompt was so weird that we couldn't match
            #it. Or it may be that we couldn't log in for some other reason. I
            #can't be sure, but it's safe to guess that we did login because if
            #I presume wrong and we are not logged in then this should be caught
            #later when I try to set the shell prompt.
            pass
        elif i==6: # Connection closed by remote host
            self.close()
            raise ExceptionPxssh('connection closed')
        else: # Unexpected
            self.close()
            raise ExceptionPxssh('unexpected login response')
        if sync_original_prompt:
            if not self.sync_original_prompt(sync_multiplier):
                self.close()
                raise ExceptionPxssh('could not synchronize with original prompt')
        # We appear to be in.
        # set shell prompt to something unique.
        if auto_prompt_reset:
            if not self.set_unique_prompt():
                self.close()
                raise ExceptionPxssh('could not set shell prompt '
                                     '(received: %r, expected: %r).' % (
                                         self.before, self.PROMPT,))
        return True

    def logout (self):
        '''Sends exit to the remote shell.

        If there are stopped jobs then this automatically sends exit twice.
        '''
        self.sendline("exit")
        index = self.expect([EOF, "(?i)there are stopped jobs"])
        if index==1:
            self.sendline("exit")
            self.expect(EOF)
        self.close()

    def prompt(self, timeout=-1):
        '''Match the next shell prompt.

        This is little more than a short-cut to the :meth:`~pexpect.spawn.expect`
        method. Note that if you called :meth:`login` with
        ``auto_prompt_reset=False``, then before calling :meth:`prompt` you must
        set the :attr:`PROMPT` attribute to a regex that it will use for
        matching the prompt.

        Calling :meth:`prompt` will erase the contents of the :attr:`before`
        attribute even if no prompt is ever matched. If timeout is not given or
        it is set to -1 then self.timeout is used.

        :return: True if the shell prompt was matched, False if the timeout was
                 reached.
        '''

        if timeout == -1:
            timeout = self.timeout
        i = self.expect([self.PROMPT, TIMEOUT], timeout=timeout)
        if i==1:
            return False
        return True

    def set_unique_prompt(self):
        '''This sets the remote prompt to something more unique than ``#`` or ``$``.
        This makes it easier for the :meth:`prompt` method to match the shell prompt
        unambiguously. This method is called automatically by the :meth:`login`
        method, but you may want to call it manually if you somehow reset the
        shell prompt. For example, if you 'su' to a different user then you
        will need to manually reset the prompt. This sends shell commands to
        the remote host to set the prompt, so this assumes the remote host is
        ready to receive commands.

        Alternatively, you may use your own prompt pattern. In this case you
        should call :meth:`login` with ``auto_prompt_reset=False``; then set the
        :attr:`PROMPT` attribute to a regular expression. After that, the
        :meth:`prompt` method will try to match your prompt pattern.
        '''

        self.sendline("unset PROMPT_COMMAND")
        self.sendline(self.PROMPT_SET_SH) # sh-style
        i = self.expect ([TIMEOUT, self.PROMPT], timeout=10)
        if i == 0: # csh-style
            self.sendline(self.PROMPT_SET_CSH)
            i = self.expect([TIMEOUT, self.PROMPT], timeout=10)
            if i == 0:
                return False
        return True

# vi:ts=4:sw=4:expandtab:ft=python:<|MERGE_RESOLUTION|>--- conflicted
+++ resolved
@@ -245,14 +245,10 @@
                 original_prompt=r"[#$]", login_timeout=10, port=None,
                 auto_prompt_reset=True, ssh_key=None, quiet=True,
                 sync_multiplier=1, check_local_ip=True,
-<<<<<<< HEAD
-                spawn_local_ssh=True, ssh_tunnels={},
+                password_regex=r'(?i)(?:password:)|(?:passphrase for key)',
+                ssh_tunnels={}, spawn_local_ssh=True,
                 sync_original_prompt=True):
-=======
-                sync_original_prompt=True,
-                password_regex=r'(?i)(?:password:)|(?:passphrase for key)',
-                spawn_local_ssh=True):
->>>>>>> 7dc29c9f
+
         '''This logs the user into the given server.
 
         It uses
